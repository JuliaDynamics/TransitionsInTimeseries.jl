--- conflicted
+++ resolved
@@ -40,15 +40,10 @@
 
 The p-value is simply the proportion of surrogate change metric values
 that exceed (for `tail = :right`) or subseed (`tail = :left`) the original change metric
-<<<<<<< HEAD
-at each given time point. Use `tail = :left` if
-=======
-at each given time point. Use `tail = :right` if
->>>>>>> 7ca70eda
-the surrogate data are expected to have higher change metric,
-discriminatory statistic values. This is the case for statistics that quantify entropy.
-For statistics that quantify autocorrelation, use `tail = :right` instead.
-For anything else, use the default `tail = :both`.
+at each given time point. Use `tail = :left` if the surrogate data are expected to have 
+higher change metric, discriminatory statistic values. This is the case for statistics 
+that quantify entropy. For statistics that quantify autocorrelation, use `tail = :right`
+instead. For anything else, use the default `tail = :both`.
 An iterable of `tail` values can also be given, in which case a specific `tail`
 is used for each change metric in [`WindowedIndicatorResults`](@ref).
 """
