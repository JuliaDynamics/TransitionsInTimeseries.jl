using TransitionsInTimeseries, Test, Random, Distributions

@testset "ridge regression" begin
    d = Normal()                            # define normal distribution
    m, p = 10 .* rand(Xoshiro(124), d, 2)   # slope and offset parameters
    t = 0:0.1:100
    x = m .* t .+ p
    x_noisy = x + 0.1 .* rand(d, length(x))

<<<<<<< HEAD
    # TODO: Fix this. the previous code was written in an un-understastandable way.
    # Why compute variance as indicator but not use it? why do this weird "start
    # from the window" thing? Anyways, this doesn't work.
    width_cha = 100
    rr = precompute(RidgeRegressionSlope(), x[1:width_cha])
    m_hat = rr(x[1:width_cha])
    m_hat_noisy = rr(x_noisy[1:width_cha])
    # @test isapprox(m_hat, m, atol = 1e-5)
    # @test isapprox(m_hat_noisy, m, atol = 1e-2)

    # Previous code

    # indconfig = IndicatorsConfig(t, last, [var], width = 20, stride = 1)
    # sigconfig = Significance(indconfig, last, [RidgeRegressionSlope()],
    #     width = 100, stride = 1)

    # x_test = x[indconfig.width:indconfig.stride:end]
    # x_test_noisy = x_noisy[indconfig.width:indconfig.stride:end]
    # m_hat = sigconfig.change_metrics[1](x_test[1:sigconfig.width])
    # m_hat_noisy = sigconfig.change_metrics[1](x_test_noisy[1:sigconfig.width])
    # @test isapprox(m_hat, m, atol = 1e-5)
    # @test isapprox(m_hat_noisy, m, atol = 1e-2)
=======
    rr = precompute(RidgeRegressionSlope(), t)
    m_hat = rr(x)
    m_hat_noisy = rr(x_noisy)
    @test isapprox(m_hat, m, atol = 1e-5)
    @test isapprox(m_hat_noisy, m, atol = 1e-2)
>>>>>>> abde970d
end

@testset "correlations" begin
    x = 0:0.01:2π
    y = sin.(x)
    @test spearman(x) == 1
    # TODO: expand this when kendalltau fixed
end<|MERGE_RESOLUTION|>--- conflicted
+++ resolved
@@ -7,36 +7,11 @@
     x = m .* t .+ p
     x_noisy = x + 0.1 .* rand(d, length(x))
 
-<<<<<<< HEAD
-    # TODO: Fix this. the previous code was written in an un-understastandable way.
-    # Why compute variance as indicator but not use it? why do this weird "start
-    # from the window" thing? Anyways, this doesn't work.
-    width_cha = 100
-    rr = precompute(RidgeRegressionSlope(), x[1:width_cha])
-    m_hat = rr(x[1:width_cha])
-    m_hat_noisy = rr(x_noisy[1:width_cha])
-    # @test isapprox(m_hat, m, atol = 1e-5)
-    # @test isapprox(m_hat_noisy, m, atol = 1e-2)
-
-    # Previous code
-
-    # indconfig = IndicatorsConfig(t, last, [var], width = 20, stride = 1)
-    # sigconfig = Significance(indconfig, last, [RidgeRegressionSlope()],
-    #     width = 100, stride = 1)
-
-    # x_test = x[indconfig.width:indconfig.stride:end]
-    # x_test_noisy = x_noisy[indconfig.width:indconfig.stride:end]
-    # m_hat = sigconfig.change_metrics[1](x_test[1:sigconfig.width])
-    # m_hat_noisy = sigconfig.change_metrics[1](x_test_noisy[1:sigconfig.width])
-    # @test isapprox(m_hat, m, atol = 1e-5)
-    # @test isapprox(m_hat_noisy, m, atol = 1e-2)
-=======
     rr = precompute(RidgeRegressionSlope(), t)
     m_hat = rr(x)
     m_hat_noisy = rr(x_noisy)
     @test isapprox(m_hat, m, atol = 1e-5)
     @test isapprox(m_hat_noisy, m, atol = 1e-2)
->>>>>>> abde970d
 end
 
 @testset "correlations" begin
